//! ffd
//!
//! The Fast File Daemon.

use std::{io::SeekFrom, net::SocketAddr, path::PathBuf, process::exit};

use clap::{App, Arg};
use fork::{daemon, Fork};
use proto::*;
use tokio::{
    fs::{read_dir, OpenOptions},
    io::{AsyncReadExt, AsyncSeekExt},
};

mod proto;

static mut BUF_SIZE: usize = 0;

#[tokio::main(flavor = "current_thread")]
async fn main() {
    let matches = App::new("ffd")
        .version("v0.1.0")
        .long_version("v0.1.0 ff@20")
        .args(&[
            Arg::with_name("daemon")
                .short("d")
                .long("daemon")
                .takes_value(false)
                .help("Detach the process from the terminal"),
            Arg::with_name("buffer-size")
                .short("b")
                .long("buffer-size")
                .default_value("4096")
                .help(
                    "Sets the size of the read buffer allocated to each file transfer transaction",
<<<<<<< HEAD
                ),
=======
                )
                .hidden_short_help(true),
>>>>>>> 38e2eeee
            Arg::with_name("directory")
                .required(true)
                .value_name("PATH")
                .help("Directory to serve files from"),
<<<<<<< HEAD
            Arg::with_name("addrs")
                .takes_value(true)
                .value_name("ADDRS")
                .required(true)
                .require_delimiter(true)
                .value_delimiter(",")
                .help("Addresses to listen for new connections on, separated by commas"),
        ])
        .get_matches();

    let addrs = matches.value_of("addrs").expect("address(es) expected");
    let buffer_size: usize = matches
        .value_of("buffer-size")
        .expect("a buffer size is required")
=======
            Arg::with_name("port")
                .takes_value(true)
                .value_name("PORT")
                .required(true)
                .help("Port to listen for new connections on"),
        ])
        .get_matches();

    unsafe {
        BUF_SIZE = matches
            .value_of("buffer-size")
            .expect("a buffer size is required")
            .parse()
            .expect("buffer size must be numerical");
    }

    let port: u16 = matches
        .value_of("port")
        .expect("port number expected")
>>>>>>> 38e2eeee
        .parse()
        .expect("PORT must be a number");
    let directory_path = PathBuf::from(matches.value_of("directory").unwrap())
        .canonicalize()
        .unwrap();

    if !directory_path.exists() || !directory_path.is_dir() {
        eprintln!("Path must be to a directory");
        exit(1)
    }

<<<<<<< HEAD
    let transport = proto::Transport::bind(8080)
        .await
        .expect("failed to bind")
        .buffer_size(buffer_size);
=======
    let transport = proto::Transport::bind(8080).await.expect("failed to bind");
>>>>>>> 38e2eeee
    let (mut listener, _handle) = transport.start_server().await;

    if matches.is_present("daemon") {
        match daemon(false, false) {
            Ok(Fork::Parent(pid)) => {
                eprintln!("Spawned process {}", pid);
                exit(0)
            }
            Ok(Fork::Child) => loop {
                if let Some((req, src_addr)) = listener.recv().await {
                    handle_request(req, src_addr, &mut listener, directory_path.clone()).await;
                }
            },
            Err(e) => {
                eprintln!("{}", e);
                exit(1)
            }
        }
    }

    loop {
        if let Some((req, src_addr)) = listener.recv().await {
            println!("Received a request {:?} from {}", req, src_addr);
            handle_request(req, src_addr, &mut listener, directory_path.clone()).await;
        }
    }
}

async fn handle_request(
    req: Request,
    src_addr: SocketAddr,
    listener: &mut Listener,
    directory_path: PathBuf,
) {
    match req {
        proto::Request::List { path } => {
            let full_path = directory_path.clone().join(path);

            if !full_path
                .canonicalize()
                .unwrap()
                .starts_with(directory_path)
            {
                eprintln!("Invalid path");
                if let Err(e) = listener.send((Response::NotAllowed, src_addr)).await {
                    eprintln!("{}", e);
                }
                return;
            }

            if let Err(e) = listener
                .send((Response::Directory(dir_data(full_path).await), src_addr))
                .await
            {
                eprintln!("{}", e);
            }
        }
        proto::Request::Download { path } => {
            let mut base_path = directory_path.clone();
            base_path.push(path);

            if !base_path.exists() {
                if let Err(e) = listener.send((Response::NotAllowed, src_addr)).await {
                    eprintln!("{}", e);
                }
                return;
            }

            let mut file = match OpenOptions::new()
                .read(true)
                .write(false)
                .open(base_path)
                .await
            {
                Ok(f) => f,
                Err(e) => {
                    eprintln!("{}", e);
                    return;
                }
            };

            let mut byte_count = 0u32;
            let mut buf = unsafe { vec![0; BUF_SIZE] };

            while let Ok(size) = file.read(&mut buf).await {
                let last = size == 0;

                if let Err(e) = listener
                    .send((
                        Response::Part {
                            start_byte: byte_count,
                            last,
                            data: buf[..size].to_vec(),
                        },
                        src_addr,
                    ))
                    .await
                {
                    eprintln!("{}", e);
                    return;
                }
                eprintln!("Sent {}", byte_count);

                byte_count += size as u32;

                if last {
                    break;
                }
            }
        }
        proto::Request::DownloadPart {
            path,
            start_byte,
            len,
        } => {
            let mut base_path = directory_path.clone();
            base_path.push(path);

            if !base_path.exists() {
                if let Err(e) = listener.send((Response::NotAllowed, src_addr)).await {
                    eprintln!("{}", e);
                }
                return;
            }

            let mut file = match OpenOptions::new()
                .read(true)
                .write(false)
                .open(base_path)
                .await
            {
                Ok(f) => f,
                Err(e) => {
                    eprintln!("{}", e);
                    return;
                }
            };

            if let Err(e) = file.seek(SeekFrom::Start(start_byte as u64)).await {
                eprintln!("Failed to seek in file: {}", e);
                exit(1);
            }

            let mut data = vec![0; len as usize];
            if let Err(e) = file.read_exact(&mut data).await {
                eprintln!("Failed to read from file: {}", e);
            }

            listener
                .send((
                    Response::Part {
                        start_byte,
                        data,
                        last: false,
                    },
                    src_addr,
                ))
                .await
                .expect("channel closed");
        }
    }
}

async fn dir_data(base_path: PathBuf) -> Vec<proto::FileData> {
    let mut dir = read_dir(&base_path).await.unwrap();
    let mut dir_info = vec![];
    while let Ok(Some(entry)) = dir.next_entry().await {
        let meta = entry.metadata().await.unwrap();
        dir_info.push(proto::FileData {
            path: entry
                .path()
                .strip_prefix(&base_path)
                .unwrap()
                .to_str()
                .unwrap()
                .to_string(),
            created: meta.created().unwrap().elapsed().unwrap(),
            size: meta.len(),
        });
    }
    dir_info
}<|MERGE_RESOLUTION|>--- conflicted
+++ resolved
@@ -5,14 +5,14 @@
 use std::{io::SeekFrom, net::SocketAddr, path::PathBuf, process::exit};
 
 use clap::{App, Arg};
-use fork::{daemon, Fork};
-use proto::*;
 use tokio::{
     fs::{read_dir, OpenOptions},
     io::{AsyncReadExt, AsyncSeekExt},
 };
 
 mod proto;
+
+use proto::*;
 
 static mut BUF_SIZE: usize = 0;
 
@@ -22,43 +22,18 @@
         .version("v0.1.0")
         .long_version("v0.1.0 ff@20")
         .args(&[
-            Arg::with_name("daemon")
-                .short("d")
-                .long("daemon")
-                .takes_value(false)
-                .help("Detach the process from the terminal"),
             Arg::with_name("buffer-size")
                 .short("b")
                 .long("buffer-size")
                 .default_value("4096")
                 .help(
                     "Sets the size of the read buffer allocated to each file transfer transaction",
-<<<<<<< HEAD
-                ),
-=======
                 )
                 .hidden_short_help(true),
->>>>>>> 38e2eeee
             Arg::with_name("directory")
                 .required(true)
                 .value_name("PATH")
                 .help("Directory to serve files from"),
-<<<<<<< HEAD
-            Arg::with_name("addrs")
-                .takes_value(true)
-                .value_name("ADDRS")
-                .required(true)
-                .require_delimiter(true)
-                .value_delimiter(",")
-                .help("Addresses to listen for new connections on, separated by commas"),
-        ])
-        .get_matches();
-
-    let addrs = matches.value_of("addrs").expect("address(es) expected");
-    let buffer_size: usize = matches
-        .value_of("buffer-size")
-        .expect("a buffer size is required")
-=======
             Arg::with_name("port")
                 .takes_value(true)
                 .value_name("PORT")
@@ -78,7 +53,6 @@
     let port: u16 = matches
         .value_of("port")
         .expect("port number expected")
->>>>>>> 38e2eeee
         .parse()
         .expect("PORT must be a number");
     let directory_path = PathBuf::from(matches.value_of("directory").unwrap())
@@ -90,33 +64,8 @@
         exit(1)
     }
 
-<<<<<<< HEAD
-    let transport = proto::Transport::bind(8080)
-        .await
-        .expect("failed to bind")
-        .buffer_size(buffer_size);
-=======
-    let transport = proto::Transport::bind(8080).await.expect("failed to bind");
->>>>>>> 38e2eeee
+    let transport = proto::Transport::bind(port).await.expect("failed to bind");
     let (mut listener, _handle) = transport.start_server().await;
-
-    if matches.is_present("daemon") {
-        match daemon(false, false) {
-            Ok(Fork::Parent(pid)) => {
-                eprintln!("Spawned process {}", pid);
-                exit(0)
-            }
-            Ok(Fork::Child) => loop {
-                if let Some((req, src_addr)) = listener.recv().await {
-                    handle_request(req, src_addr, &mut listener, directory_path.clone()).await;
-                }
-            },
-            Err(e) => {
-                eprintln!("{}", e);
-                exit(1)
-            }
-        }
-    }
 
     loop {
         if let Some((req, src_addr)) = listener.recv().await {
